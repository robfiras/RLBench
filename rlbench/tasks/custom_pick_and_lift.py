--- conflicted
+++ resolved
@@ -79,13 +79,8 @@
         max_reward = 1 / max_precision
         scale = 0.1
 
-<<<<<<< HEAD
-        # first part
-        gripper_position = self.robot.gripper.get_position()
-=======
         # fist part
         gripper_position = self.robot.arm.get_tip().get_position()
->>>>>>> c6579ccc
         target_block_position = self.target_block.get_position()
         dist = np.sqrt(np.sum(np.square(np.subtract(target_block_position, gripper_position)), axis=0))  # euclidean norm
         reward1 = min((1 / (dist + 0.00001)), max_reward)
